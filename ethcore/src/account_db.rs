// Copyright 2015, 2016 Ethcore (UK) Ltd.
// This file is part of Parity.

// Parity is free software: you can redistribute it and/or modify
// it under the terms of the GNU General Public License as published by
// the Free Software Foundation, either version 3 of the License, or
// (at your option) any later version.

// Parity is distributed in the hope that it will be useful,
// but WITHOUT ANY WARRANTY; without even the implied warranty of
// MERCHANTABILITY or FITNESS FOR A PARTICULAR PURPOSE.  See the
// GNU General Public License for more details.

// You should have received a copy of the GNU General Public License
// along with Parity.  If not, see <http://www.gnu.org/licenses/>.

//! DB backend wrapper for Account trie
use util::*;

static NULL_RLP_STATIC: [u8; 1] = [0x80; 1];

<<<<<<< HEAD
#[inline]
fn combine_key<'a>(address_hash: &'a H256, key: &'a H256) -> H256 {
	address_hash ^ key
=======
// combines a key with an address hash to ensure uniqueness.
// leaves the first 96 bits untouched in order to support partial key lookup.
#[inline]
fn combine_key<'a>(address_hash: &'a H256, key: &'a H256) -> H256 {
	let mut dst = key.clone();
	{
		let last_src: &[u8] = &*address_hash;
		let last_dst: &mut [u8] = &mut *dst;
		for (k, a) in last_dst[12..].iter_mut().zip(&last_src[12..]) {
			*k ^= *a
		}
	}

	dst
>>>>>>> 1f885254
}

// TODO: introduce HashDBMut?
/// DB backend wrapper for Account trie
/// Transforms trie node keys for the database
pub struct AccountDB<'db> {
	db: &'db HashDB,
	address_hash: H256,
}

impl<'db> AccountDB<'db> {
	/// Create a new AccountDB from an address.
	pub fn new(db: &'db HashDB, address: &Address) -> Self {
		Self::from_hash(db, address.sha3())
	}

	/// Create a new AcountDB from an address' hash.
	pub fn from_hash(db: &'db HashDB, address_hash: H256) -> Self {
		AccountDB {
			db: db,
			address_hash: address_hash,
		}
	}
}

impl<'db> HashDB for AccountDB<'db>{
	fn keys(&self) -> HashMap<H256, i32> {
		unimplemented!()
	}

	fn get(&self, key: &H256) -> Option<&[u8]> {
		if key == &SHA3_NULL_RLP {
			return Some(&NULL_RLP_STATIC);
		}
		self.db.get(&combine_key(&self.address_hash, key))
	}

	fn contains(&self, key: &H256) -> bool {
		if key == &SHA3_NULL_RLP {
			return true;
		}
		self.db.contains(&combine_key(&self.address_hash, key))
	}

	fn insert(&mut self, _value: &[u8]) -> H256 {
		unimplemented!()
	}

	fn emplace(&mut self, _key: H256, _value: Bytes) {
		unimplemented!()
	}

	fn remove(&mut self, _key: &H256) {
		unimplemented!()
	}
}

/// DB backend wrapper for Account trie
pub struct AccountDBMut<'db> {
	db: &'db mut HashDB,
	address_hash: H256,
}

impl<'db> AccountDBMut<'db> {
	/// Create a new AccountDB from an address.
	pub fn new(db: &'db mut HashDB, address: &Address) -> Self {
		Self::from_hash(db, address.sha3())
	}

	/// Create a new AcountDB from an address' hash.
	pub fn from_hash(db: &'db mut HashDB, address_hash: H256) -> Self {
		AccountDBMut {
			db: db,
			address_hash: address_hash,
		}
	}

	#[allow(dead_code)]
	pub fn immutable(&'db self) -> AccountDB<'db> {
		AccountDB { db: self.db, address_hash: self.address_hash.clone() }
	}
}

impl<'db> HashDB for AccountDBMut<'db>{
	fn keys(&self) -> HashMap<H256, i32> {
		unimplemented!()
	}

	fn get(&self, key: &H256) -> Option<&[u8]> {
		if key == &SHA3_NULL_RLP {
			return Some(&NULL_RLP_STATIC);
		}
		self.db.get(&combine_key(&self.address_hash, key))
	}

	fn contains(&self, key: &H256) -> bool {
		if key == &SHA3_NULL_RLP {
			return true;
		}
		self.db.contains(&combine_key(&self.address_hash, key))
	}

	fn insert(&mut self, value: &[u8]) -> H256 {
		if value == &NULL_RLP {
			return SHA3_NULL_RLP.clone();
		}
		let k = value.sha3();
		let ak = combine_key(&self.address_hash, &k);
		self.db.emplace(ak, value.to_vec());
		k
	}

	fn emplace(&mut self, key: H256, value: Bytes) {
		if key == SHA3_NULL_RLP {
			return;
		}
		let key = combine_key(&self.address_hash, &key);
		self.db.emplace(key, value.to_vec())
	}

	fn remove(&mut self, key: &H256) {
		if key == &SHA3_NULL_RLP {
			return;
		}
		let key = combine_key(&self.address_hash, key);
		self.db.remove(&key)
	}
}

<|MERGE_RESOLUTION|>--- conflicted
+++ resolved
@@ -19,11 +19,6 @@
 
 static NULL_RLP_STATIC: [u8; 1] = [0x80; 1];
 
-<<<<<<< HEAD
-#[inline]
-fn combine_key<'a>(address_hash: &'a H256, key: &'a H256) -> H256 {
-	address_hash ^ key
-=======
 // combines a key with an address hash to ensure uniqueness.
 // leaves the first 96 bits untouched in order to support partial key lookup.
 #[inline]
@@ -38,7 +33,6 @@
 	}
 
 	dst
->>>>>>> 1f885254
 }
 
 // TODO: introduce HashDBMut?
