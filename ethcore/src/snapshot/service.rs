--- conflicted
+++ resolved
@@ -41,7 +41,6 @@
 use util::kvdb::{Database, DatabaseConfig};
 use util::snappy;
 
-<<<<<<< HEAD
 /// Helper for removing directories in case of error.
 struct Guard(bool, PathBuf);
 
@@ -59,57 +58,10 @@
 	}
 }
 
-/// Statuses for restorations.
-#[derive(PartialEq, Eq, Clone, Copy, Debug)]
-pub enum RestorationStatus {
-	///	No restoration.
-	Inactive,
-	/// Ongoing restoration.
-	Ongoing,
-	/// Failed restoration.
-	Failed,
-}
-
-/// The interface for a snapshot network service.
-/// This handles:
-///    - restoration of snapshots to temporary databases.
-///    - responding to queries for snapshot manifests and chunks
-pub trait SnapshotService {
-	/// Query the most recent manifest data.
-	fn manifest(&self) -> Option<ManifestData>;
-
-	/// Get raw chunk for a given hash.
-	fn chunk(&self, hash: H256) -> Option<Bytes>;
-
-	/// Ask the snapshot service for the restoration status.
-	fn status(&self) -> RestorationStatus;
-
-	/// Ask the snapshot service for the number of chunks completed.
-	/// Return a tuple of (state_chunks, block_chunks).
-	/// Undefined when not restoring.
-	fn chunks_done(&self) -> (usize, usize);
-
-	/// Begin snapshot restoration.
-	/// If restoration in-progress, this will reset it.
-	/// From this point on, any previous snapshot may become unavailable.
-	fn begin_restore(&self, manifest: ManifestData);
-
-	/// Abort an in-progress restoration if there is one.
-	fn abort_restore(&self);
-
-	/// Feed a raw state chunk to the service to be processed asynchronously.
-	/// no-op if not currently restoring.
-	fn restore_state_chunk(&self, hash: H256, chunk: Bytes);
-
-	/// Feed a raw block chunk to the service to be processed asynchronously.
-	/// no-op if currently restoring.
-	fn restore_block_chunk(&self, hash: H256, chunk: Bytes);
-=======
 /// External database restoration handler
-pub trait DatabaseRestore : Send + Sync {
+pub trait DatabaseRestore: Send + Sync {
 	/// Restart with a new backend. Takes ownership of passed database and moves it to a new location.
 	fn restore_db(&self, new_db: &str) -> Result<(), Error>;
->>>>>>> 5c5d9c8c
 }
 
 /// State restoration manager.
@@ -561,6 +513,12 @@
 	}
 }
 
+impl Drop for Service {
+	fn drop(&mut self) {
+		self.abort_restore();
+	}
+}
+
 #[cfg(test)]
 mod tests {
 	use std::sync::Arc;
@@ -614,10 +572,4 @@
 		service.restore_state_chunk(Default::default(), vec![]);
 		service.restore_block_chunk(Default::default(), vec![]);
 	}
-}
-
-impl Drop for Service {
-	fn drop(&mut self) {
-		self.abort_restore();
-	}
 }