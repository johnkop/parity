--- conflicted
+++ resolved
@@ -108,18 +108,13 @@
 	verifier: PhantomData<V>,
 }
 
-<<<<<<< HEAD
 const HISTORY: u64 = 1200;
-const CLIENT_DB_VER_STR: &'static str = "5.3";
-=======
-const HISTORY: u64 = 1000;
 // DO NOT TOUCH THIS ANY MORE UNLESS YOU REALLY KNOW WHAT YOU'RE DOING.
 // Altering it will force a blanket DB update for *all* JournalDB-derived
 //   databases.
 // Instead, add/upgrade the version string of the individual JournalDB-derived database
 // of which you actually want force an upgrade.
-const CLIENT_DB_VER_STR: &'static str = "5.2";
->>>>>>> 683c13db
+const CLIENT_DB_VER_STR: &'static str = "5.3";
 
 impl Client<CanonVerifier> {
 	/// Create a new client with given spec and DB path.
@@ -257,7 +252,7 @@
 		// And convert tuples to keys
 		(map_to_vec(enacted), map_to_vec(retracted))
 	}
-	
+
 	/// This is triggered by a message coming from a block queue when the block is ready for insertion
 	pub fn import_verified_blocks(&self, io: &IoChannel<NetSyncMessage>) -> usize {
 		let max_blocks_to_import = 128;
