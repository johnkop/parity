--- conflicted
+++ resolved
@@ -42,11 +42,8 @@
 	pub const REQUEST_REJECTED_LIMIT: i64 = -32041;
 	pub const REQUEST_NOT_FOUND: i64 = -32042;
 	pub const COMPILATION_ERROR: i64 = -32050;
-<<<<<<< HEAD
 	pub const ENCRYPTION_ERROR: i64 = -32055;
-=======
 	pub const FETCH_ERROR: i64 = -32060;
->>>>>>> 43e0970a
 }
 
 pub fn unimplemented() -> Error {
@@ -161,17 +158,18 @@
 	}
 }
 
-<<<<<<< HEAD
 pub fn encryption_error<T: fmt::Debug>(error: T) -> Error {
 	Error {
 		code: ErrorCode::ServerError(codes::ENCRYPTION_ERROR),
 		message: "Encryption error.".into(),
-=======
+		data: Some(Value::String(format!("{:?}", error))),
+	}
+}
+
 pub fn from_fetch_error(error: FetchError) -> Error {
 	Error {
 		code: ErrorCode::ServerError(codes::FETCH_ERROR),
 		message: "Error while fetching content.".into(),
->>>>>>> 43e0970a
 		data: Some(Value::String(format!("{:?}", error))),
 	}
 }
